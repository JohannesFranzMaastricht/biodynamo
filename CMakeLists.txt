cmake_minimum_required(VERSION 3.2.0)

# With CMAKE >= 3.2 external projects support byproducts, this is needed
# to support Ninja as generator

project(BioDynaMo)

#set(CMAKE_VERBOSE_MAKEFILE on)

# Options. Turn on with 'cmake -Dmyvarname=ON'.
option(test "Build all tests." ON) # Makes boolean 'test' available.
if(APPLE)
   # valgrind currently broken on macOS 10.12
   option(valgrind "Enable valgrind tests and make build compatible with valgrind tool." OFF)
else()
   option(valgrind "Enable valgrind tests and make build compatible with valgrind tool." ON)
endif()
option(coverage "Enable test coverage report generation." OFF)

#--------------------- find packages -------------
set(CMAKE_MODULE_PATH ${CMAKE_MODULE_PATH} "${CMAKE_SOURCE_DIR}/cmake/")
find_package(OpenMP REQUIRED)
# find_package(VTune REQUIRED)
if (test)
  # must be before include(${ROOT_USE_FILE}) otherwise test compile fails
  find_package(Threads REQUIRED)
endif()
<<<<<<< HEAD
find_package(ROOT REQUIRED COMPONENTS Eve Geom Gui)
=======
find_package(Git)
#find_package(ROOT REQUIRED COMPONENTS Eve Geom Gui)
>>>>>>> 52ccae11

find_package(ClangTools)
if ("$ENV{CMAKE_EXPORT_COMPILE_COMMANDS}" STREQUAL "1" OR CLANG_TIDY_FOUND)
  # Generate a Clang compile_commands.json "compilation database" file for use
  # with various development tools, such as Vim's YouCompleteMe plugin.
  # See http://clang.llvm.org/docs/JSONCompilationDatabase.html
  set(CMAKE_EXPORT_COMPILE_COMMANDS 1)
endif()

#--------------------- includes -------------
include(ExternalProject)
include(cmake/doxygen.cmake)

#--------------------- check if compiler supports C++11 -------------
# http://stackoverflow.com/questions/10851247/how-to-activate-c-11-in-cmake
include(CheckCXXCompilerFlag)
check_cxx_compiler_flag("-std=c++11" COMPILER_SUPPORTS_CXX11)
if(COMPILER_SUPPORTS_CXX11)
  set(CMAKE_CXX_FLAGS "${CMAKE_CXX_FLAGS} -std=c++11")
elseif(COMPILER_SUPPORTS_CXX0X)
  set(CMAKE_CXX_FLAGS "${CMAKE_CXX_FLAGS} -std=c++0x")
else()
  message(STATUS "The compiler ${CMAKE_CXX_COMPILER} has no C++11 support. Please use a different C++ compiler.")
endif()

#--------------------- set compiler flags -------------
if (coverage)
  set(CMAKE_BUILD_TYPE "Debug")
  set(GCC_COMPILE_FLAGS "-Wall -Wno-missing-braces -g -O0 -fprofile-arcs -ftest-coverage")
else()
  set(GCC_COMPILE_FLAGS "-Wall -Wno-missing-braces")
endif()
set(GCC_LINK_FLAGS "")
# append
set(CMAKE_C_FLAGS "${CMAKE_C_FLAGS} ${GCC_COMPILE_FLAGS}")
set(CMAKE_CXX_FLAGS "${CMAKE_CXX_FLAGS} ${GCC_COMPILE_FLAGS}")
set(CMAKE_EXE_LINKER_FLAGS "${CMAKE_EXE_LINKER_FLAGS} ${GCC_LINK_FLAGS}")
# append OpenMP flags
set(CMAKE_C_FLAGS "${CMAKE_C_FLAGS} ${OpenMP_C_FLAGS}")
set(CMAKE_CXX_FLAGS "${CMAKE_CXX_FLAGS} ${OpenMP_CXX_FLAGS}")
# special clang flag
if(${CMAKE_CXX_COMPILER_ID} MATCHES Clang)
  # silence unsupported -pthread argument at link time
  SET(CMAKE_CXX_FLAGS "${CMAKE_CXX_FLAGS} -Qunused-arguments")
  SET(CMAKE_C_FLAGS "${CMAKE_C_FLAGS} -Qunused-arguments")
  # silence clang 3.9 warning
  SET(CMAKE_CXX_FLAGS "${CMAKE_CXX_FLAGS} -Wno-undefined-var-template")
endif()

#--------------------- set rpath options -------------
# When building, use the RPATH
set(CMAKE_SKIP_BUILD_RPATH FALSE)           # don't skip the full RPATH for the build tree
set(CMAKE_BUILD_WITH_INSTALL_RPATH FALSE)   # use always the build RPATH for the build tree
set(CMAKE_INSTALL_RPATH_USE_LINK_PATH TRUE) # point to directories outside the build tree to the install RPATH

if(APPLE)
  set(CMAKE_MACOSX_RPATH TRUE)                 # use RPATH for MacOSX
  set(CMAKE_INSTALL_NAME_DIR "@rpath")
  set(CMAKE_INSTALL_RPATH "@loader_path/")     # self relative LIBDIR
else()
  set(CMAKE_INSTALL_RPATH ${CMAKE_INSTALL_FULL_LIBDIR}) # install LIBDIR
endif()

#--------------------- setup Vc ----------------
# setup Vc
# ExternalProject_Add(
#     Vc
#     URL "${CMAKE_SOURCE_DIR}/third_party/Vc-master_2bfce51.zip"
#     PREFIX "${CMAKE_CURRENT_BINARY_DIR}/Vc"
#     CMAKE_ARGS "-DBUILD_TESTING=off"
#     CMAKE_CACHE_ARGS
#     -DCMAKE_CXX_COMPILER:FILEPATH=${CMAKE_CXX_COMPILER}
#     -DCMAKE_C_COMPILER:FILEPATH=${CMAKE_C_COMPILER}
#     INSTALL_COMMAND "" # Disable install step
#     # Ugly but necessary, in future versions one can use ${binary_dir}
#     # in BUILD_BYPRODUCTS
#     #BUILD_BYPRODUCTS "${binary_dir}/libVc.a"
#     BUILD_BYPRODUCTS "${CMAKE_CURRENT_BINARY_DIR}/Vc/src/Vc-build/libVc.a"
# )
# set(Vc_INCLUDE_DIR "${CMAKE_CURRENT_BINARY_DIR}/Vc/src/Vc/include"
#                    "${CMAKE_CURRENT_BINARY_DIR}/Vc/src/Vc/")
# set(Vc_LIBRARIES "${CMAKE_CURRENT_BINARY_DIR}/Vc/src/Vc-build/libVc.a")

#--------------------- build shared library libbiodynamo ----------------
# add the headers into the project
include(${ROOT_USE_FILE})
include_directories("${CMAKE_SOURCE_DIR}/src")
include_directories("${CMAKE_SOURCE_DIR}/third_party")
# include_directories("${Vc_INCLUDE_DIR}")
# include_directories(${VTUNE_INCLUDE_DIR})

ROOT_GENERATE_DICTIONARY(
  "${CMAKE_BINARY_DIR}/bdmDict"
  cell.h inline_vector.h io_util.h
  LINKDEF bdmLinkDef.h
)

file(GLOB_RECURSE SOURCES "${CMAKE_SOURCE_DIR}/src/*.cc")
file(GLOB_RECURSE HEADERS "${CMAKE_SOURCE_DIR}/src/*.h")
add_library(biodynamo STATIC ${SOURCES} ${HEADERS} ${CMAKE_BINARY_DIR}/bdmDict.cxx)
target_link_libraries(biodynamo ${ROOT_LIBRARIES})
target_link_libraries(biodynamo ${Vc_LIBRARIES})
# target_link_libraries(biodynamo ${VTUNE_LIBRARIES})
# add_dependencies(biodynamo Vc)

# add custom clean target for shared library
add_custom_target(libbdmclean COMMAND ${CMAKE_COMMAND} -P "${CMAKE_BINARY_DIR}/CMakeFiles/biodynamo.dir/cmake_clean.cmake")
# custom clean target for biodynamo that excludes ExternalProjects
add_custom_target(bdmclean)
add_dependencies(bdmclean libbdmclean)

# -------------------- build test project runBiodynamoTests ----------------------
# http://www.kaizou.org/2014/11/gtest-cmake/
if (test)
  enable_testing()

  # setup google test
  ExternalProject_Add(
    gtest
    URL "${CMAKE_SOURCE_DIR}/third_party/gtest-1.7.0.zip"
    PREFIX "${CMAKE_CURRENT_BINARY_DIR}/gtest"
    CMAKE_CACHE_ARGS
      -DCMAKE_CXX_COMPILER:FILEPATH=${CMAKE_CXX_COMPILER}
      -DCMAKE_C_COMPILER:FILEPATH=${CMAKE_C_COMPILER}
    INSTALL_COMMAND "" # Disable install step
    # Ugly but necessary, in future versions one can use ${binary_dir}
    # in BUILD_BYPRODUCTS
    #BUILD_BYPRODUCTS "${binary_dir}/libgtest.a"
    BUILD_BYPRODUCTS "${CMAKE_BINARY_DIR}/gtest/src/gtest-build/libgtest.a"
  )
  ExternalProject_Get_Property(gtest source_dir binary_dir)

  # Create a libgtest target to be used as a dependency by test program
  add_library(libgtest IMPORTED STATIC GLOBAL)
  add_dependencies(libgtest gtest)
  set_target_properties(libgtest PROPERTIES
      IMPORTED_LOCATION "${binary_dir}/libgtest.a"
      IMPORTED_LINK_INTERFACE_LIBRARIES "${CMAKE_THREAD_LIBS_INIT}"
  )

  # add include directories for gtest
  include_directories("${CMAKE_BINARY_DIR}/gtest/src/gtest/include")

  # create test executable
  file(GLOB_RECURSE TEST_SOURCES ${CMAKE_SOURCE_DIR}/test/*.cc)
  set(TEST_TARGET runBiodynamoTests)
  add_executable(${TEST_TARGET} ${TEST_SOURCES})
  target_link_libraries(${TEST_TARGET} libgtest)
  target_link_libraries(${TEST_TARGET} biodynamo)

  # execute all tests with command: make test
  add_test(NAME ${TEST_TARGET} COMMAND ${TEST_TARGET})
  if (APPLE)
    set_tests_properties(${TEST_TARGET} PROPERTIES ENVIRONMENT
        "DYLD_LIBRARY_PATH=$ENV{DYLD_LIBRARY_PATH}"
    )
  endif()
  # add valgrind test
  if (valgrind)
    add_test(NAME valgrind COMMAND valgrind --tool=memcheck --show-leak-kinds=all --show-reachable=no --suppressions=${CMAKE_BINARY_DIR}/../valgrind-root.supp --suppressions=${CMAKE_BINARY_DIR}/../valgrind-biod.supp --error-exitcode=1 ./${TEST_TARGET})
    if (APPLE)
      set_tests_properties(valgrind PROPERTIES ENVIRONMENT
        "DYLD_LIBRARY_PATH=$ENV{DYLD_LIBRARY_PATH}"
      )
    endif()
  endif()

  # create target that shows the test ouput on failure
  add_custom_target(check COMMAND ${CMAKE_CTEST_COMMAND} --force-new-ctest-process --output-on-failure)
  add_dependencies(check runBiodynamoTests)

  # add custom clean target for test project
  add_custom_target(testbdmclean COMMAND ${CMAKE_COMMAND} -P "${CMAKE_BINARY_DIR}/CMakeFiles/${TEST_TARGET}.dir/cmake_clean.cmake")
  add_dependencies(bdmclean testbdmclean)

  if (coverage)
    include(CodeCoverage)
    # parameter: make target name, test target, output directory name
    SETUP_TARGET_FOR_COVERAGE(coverage ${TEST_TARGET} coverage)
  endif()
  # create coverage report in separate directory
  # since building the coverage report requires different compiler flags building
  # it in a separate directory keeps the current build directory in good order
  add_custom_target(coverage-build
    COMMAND "${CMAKE_SOURCE_DIR}/housekeeping/create-coverage-report.sh" ${PROJECT_SOURCE_DIR} ${CMAKE_BINARY_DIR}
    COMMENT "Generate coverage report in separate directory
       Open the following file in your browser: ${CMAKE_BINARY_DIR}/coverage/coverage/index.html")
endif()

# --------------- add targets for code style and submission checks -------------
include(cmake/CppStyleGuideChecks.cmake)

# --------------------- build division module simulation executable ---------------------
set(SIMULATION_TARGET cell_growth)
add_executable(${SIMULATION_TARGET} ${CMAKE_SOURCE_DIR}/demo/cell_growth.cc)
target_link_libraries(${SIMULATION_TARGET} biodynamo)

# --------------------- build persistent simulation demo ---------------------
set(PERSISTENT_TARGET persistent_sim)
add_executable(${PERSISTENT_TARGET} ${CMAKE_SOURCE_DIR}/demo/persistent_sim.cc)
target_link_libraries(${PERSISTENT_TARGET} biodynamo)<|MERGE_RESOLUTION|>--- conflicted
+++ resolved
@@ -25,12 +25,9 @@
   # must be before include(${ROOT_USE_FILE}) otherwise test compile fails
   find_package(Threads REQUIRED)
 endif()
-<<<<<<< HEAD
+
+find_package(Git)
 find_package(ROOT REQUIRED COMPONENTS Eve Geom Gui)
-=======
-find_package(Git)
-#find_package(ROOT REQUIRED COMPONENTS Eve Geom Gui)
->>>>>>> 52ccae11
 
 find_package(ClangTools)
 if ("$ENV{CMAKE_EXPORT_COMPILE_COMMANDS}" STREQUAL "1" OR CLANG_TIDY_FOUND)
