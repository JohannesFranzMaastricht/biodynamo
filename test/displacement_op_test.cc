--- conflicted
+++ resolved
@@ -75,18 +75,10 @@
   EXPECT_NEAR(1.1, (*cells)[1].GetMass(), abs_error<double>::value);
 }
 
-<<<<<<< HEAD
 TEST(DisplacementOpTest, ComputeAosoa) {
   std::vector<Cell> cells;
   RunTest(&cells);
 }
-=======
-// todo: make this work with the grid
-// TEST(DisplacementOpTest, ComputeAosoa) {
-//   std::vector<Cell<Scalar>> cells;
-//   RunTest(&cells);
-// }
->>>>>>> fde579b5
 
 TEST(DisplacementOpTest, ComputeSoa) {
   auto cells = Cell::NewEmptySoa();
